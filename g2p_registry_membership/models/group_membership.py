# Part of OpenG2P Registry. See LICENSE file for full copyright and licensing details.

import logging

from odoo import _, api, fields, models
from odoo.exceptions import ValidationError

_logger = logging.getLogger(__name__)


class G2PGroupMembership(models.Model):
    _name = "g2p.group.membership"
    _description = "Group Membership"
    _order = "id desc"

    group = fields.Many2one(
        "res.partner",
        required=True,
        domain=[("is_group", "=", True), ("is_registrant", "=", True)],
        auto_join=True,
    )
    individual = fields.Many2one(
        "res.partner",
        required=True,
        domain=[("is_group", "=", False), ("is_registrant", "=", True)],
        auto_join=True,
    )
    kind = fields.Many2many("g2p.group.membership.kind")
    start_date = fields.Datetime(default=lambda self: fields.Datetime.now())
    ended_date = fields.Datetime()
<<<<<<< HEAD
    status = fields.Selection(
        [("inactive", "Inactive"), ("active", "")],
        compute="_compute_status",
        store=True,
    )
=======
    is_ended = fields.Boolean(default=False, compute="_compute_is_ended", store=True)
>>>>>>> 0136d5c3
    individual_birthdate = fields.Date(related="individual.birthdate")
    individual_gender = fields.Selection(related="individual.gender")

    @api.onchange("kind")
    def _kind_onchange(self):
        for rec in self:
            origin_length = len(rec._origin.kind.ids)
            new_length = len(rec.kind.ids)
            if new_length > origin_length:
                unique_kinds = self.env["g2p.group.membership.kind"].search(
                    [("is_unique", "=", True)]
                )
                # Loop on all unique kinds
                for unique_kind_id in unique_kinds:
                    unique_count = 0

                    # Loop on group memberships
                    for line in rec.group.group_membership_ids:
                        # Get the id of group_membership then convert to string
                        members_id = str(line.id)
                        members_str = ""

                        # For editing the kind with newly added member,
                        # this will ignore the id with 0x as for newly added member has 2 ids
                        # (1st is the virtual id of the member, 2nd is unique identifier).
                        # This is used to not loop 2 times.

                        if members_id.find("0x") < 0:
                            for m in members_id:
                                # Only get the digit part of the string member id
                                # Newly added members has Neworigin prefix so this is used to remove that
                                if m.isdigit():
                                    members_str = members_str + m

                        # Loop only if the member_str is a digit
                        if members_str.isdigit():
                            for rec_line in line.kind:
                                # Get the id of kind then convert to string
                                kind_id = str(rec_line.id)
                                kind_str = ""

                                for m in kind_id:
                                    if m.isdigit():
                                        # Only get the digit part of the string kind id
                                        # Newly added kinds has Neworigin prefix so this is used to remove that
                                        kind_str = kind_str + m

                                # If the rec_line which is the kind id is the same with the unique kind
                                # then add unique count
                                if rec_line.id == unique_kind_id.id or kind_str == str(
                                    unique_kind_id.id
                                ):
                                    unique_count += 1

                    # This will check if the unique count from the loop is greater than 1
                    if unique_count > 1:
                        raise ValidationError(
                            _("Only one %s is allowed per group") % unique_kind_id.name
                        )

    @api.constrains("individual")
    def _check_group_members(self):
        for rec in self:
            rec_count = 0
            for group_membership_id in rec.group.group_membership_ids:
                if rec.individual.id == group_membership_id.individual.id:
                    rec_count += 1
            if rec_count > 1:
                raise ValidationError(_("Duplication of Member is not allowed "))

    def name_get(self):
        res = super(G2PGroupMembership, self).name_get()
        for rec in self:
            name = "NONE"
            if rec.group:
                name = rec.group.name
            res.append((rec.id, name))
        return res

    @api.model
    def _name_search(
        self, name, args=None, operator="ilike", limit=100, name_get_uid=None
    ):
        args = args or []
        if name:
            args = [("group", operator, name)] + args
        return self._search(args, limit=limit, access_rights_uid=name_get_uid)

    @api.depends("ended_date")
    def _compute_is_ended(self):
        for rec in self:
            is_ended = False
            if rec.ended_date and rec.ended_date <= fields.Datetime.now():
                is_ended = True

            rec.is_ended = is_ended

    def _recompute_parent_groups(self, records):
        field = self.env["res.partner"]._fields["force_recompute_canary"]
        # Check if group field is in records
        if "group" in records._fields:
            groups = records.mapped("group")
        else:
            groups = records
        self.env.add_to_compute(field, groups)
        _logger.debug(
            "OpenG2P Registry: _recompute_parent_groups: Field: %s - %s"
            % (field, groups.ids)
        )

    def write(self, vals):
        res = super(G2PGroupMembership, self).write(vals)
        _logger.debug("OpenG2P Registry: write")
        self._recompute_parent_groups(self)
        return res

    @api.model_create_multi
    @api.returns("self", lambda value: value.id)
    def create(self, vals_list):
        res = super(G2PGroupMembership, self).create(vals_list)
        _logger.debug("OpenG2P Registry: create")
        self._recompute_parent_groups(res)
        return res

    def unlink(self):
        groups = self.mapped("group")
        res = super(G2PGroupMembership, self).unlink()
        _logger.debug("OpenG2P Registry: unlink: %s - %s" % (self.ids, groups.ids))
        self._recompute_parent_groups(groups)
        return res

    def open_individual_form(self):
        return {
            "name": "Individual Member",
            "view_mode": "form",
            "res_model": "res.partner",
            "res_id": self.individual.id,
            "view_id": self.env.ref("g2p_registry_individual.view_individuals_form").id,
            "type": "ir.actions.act_window",
            "target": "new",
            "context": {"default_is_group": False},
            "flags": {"mode": "readonly"},
        }

    def open_group_form(self):
        return {
            "name": "Group Membership",
            "view_mode": "form",
            "res_model": "res.partner",
            "res_id": self.group.id,
            "view_id": self.env.ref("g2p_registry_group.view_groups_form").id,
            "type": "ir.actions.act_window",
            "target": "new",
            "context": {"default_is_group": True},
            "flags": {"mode": "readonly"},
        }

    @api.depends("ended_date")
    def _compute_status(self):
        for record in self:
            # check if memebership end date available and less than current date
            if record.ended_date and record.ended_date <= fields.Datetime.now():
                record.status = "inactive"
            else:
                record.status = "active"

    @api.constrains("ended_date")
    def _check_ended_date(self):
        for record in self:
            if record.ended_date and record.ended_date < record.start_date:
                raise ValidationError(_("End Date cannot be earlier than Start Date"))

class G2PGroupMembershipKind(models.Model):
    _name = "g2p.group.membership.kind"
    _description = "Group Membership Kind"
    _order = "id desc"

    name = fields.Char("Kind")
    is_unique = fields.Boolean("Unique")

    def unlink(self):
        for rec in self:
            external_identifier = self.env["ir.model.data"].search(
                [("res_id", "=", rec.id), ("model", "=", "g2p.group.membership.kind")]
            )
            if external_identifier.name in self._get_protected_external_identifier():
                raise ValidationError(_("Can't delete default kinds"))
            else:
                return super(G2PGroupMembershipKind, self).unlink()

    def _get_protected_external_identifier(self):
        return [
            "group_membership_kind_head",
        ]

    def write(self, vals):
        external_identifier = self.env["ir.model.data"].search(
            [("res_id", "=", self.id), ("model", "=", "g2p.group.membership.kind")]
        )
        if external_identifier.name in self._get_protected_external_identifier():
            raise ValidationError(_("Can't edit default kinds"))
        else:
            return super(G2PGroupMembershipKind, self).write(vals)

    @api.constrains("name")
    def _check_name(self):
        for record in self:
            if not record.name:
                error_message = "Name should not empty."
                raise ValidationError(error_message)<|MERGE_RESOLUTION|>--- conflicted
+++ resolved
@@ -28,15 +28,12 @@
     kind = fields.Many2many("g2p.group.membership.kind")
     start_date = fields.Datetime(default=lambda self: fields.Datetime.now())
     ended_date = fields.Datetime()
-<<<<<<< HEAD
     status = fields.Selection(
         [("inactive", "Inactive"), ("active", "")],
         compute="_compute_status",
         store=True,
     )
-=======
     is_ended = fields.Boolean(default=False, compute="_compute_is_ended", store=True)
->>>>>>> 0136d5c3
     individual_birthdate = fields.Date(related="individual.birthdate")
     individual_gender = fields.Selection(related="individual.gender")
 
