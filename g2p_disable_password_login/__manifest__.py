{
    "name": "Disable Password Login",
<<<<<<< HEAD
    "version": "17.0.1.3.0",
=======
    "version": "17.0.1.4.0",
>>>>>>> baf5df85
    "author": "OpenG2P",
    "website": "https://openg2p.org",
    "license": "LGPL-3",
    "depends": ["auth_oauth"],
    "data": [
        "views/web_login_template.xml",
    ],
}<|MERGE_RESOLUTION|>--- conflicted
+++ resolved
@@ -1,10 +1,6 @@
 {
     "name": "Disable Password Login",
-<<<<<<< HEAD
-    "version": "17.0.1.3.0",
-=======
     "version": "17.0.1.4.0",
->>>>>>> baf5df85
     "author": "OpenG2P",
     "website": "https://openg2p.org",
     "license": "LGPL-3",
