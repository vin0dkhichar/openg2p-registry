--- conflicted
+++ resolved
@@ -99,29 +99,7 @@
         )
         partner_count = 0
         for member in data["value"]:
-<<<<<<< HEAD
             _logger.debug("ODK RAW DATA:%s" % member)
-            try:
-                mapped_json = jq.first(self.json_formatter, member)
-                if self.target_registry == "individual":
-                    mapped_json.update({"is_registrant": True, "is_group": False})
-                elif self.target_registry == "group":
-                    mapped_json.update({"is_registrant": True, "is_group": True})
-
-                self.handle_one2many_fields(mapped_json)
-                self.handle_media_import(member, mapped_json)
-
-                updated_mapped_json = self.get_addl_data(mapped_json)
-
-                self.env["res.partner"].sudo().create(updated_mapped_json)
-                partner_count += 1
-                data.update({"form_updated": True})
-            except Exception as e:
-                data.update({"form_failed": True})
-                _logger.error("An exception occurred%s" % e)
-                raise ValidationError(f"The following errors occurred:\n{e}") from e
-=======
-            _logger.info("ODK RAW DATA:%s" % member)
 
             mapped_json = jq.first(self.json_formatter, member)
             if self.target_registry == "individual":
@@ -137,7 +115,6 @@
             self.env["res.partner"].sudo().create(updated_mapped_json)
             partner_count += 1
             data.update({"form_updated": True})
->>>>>>> 5a544c07
 
         data.update({"partner_count": partner_count})
 
