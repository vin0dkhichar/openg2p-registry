name: tests

on:
  pull_request:
    branches:
      - "15.0*"
  push:
    branches:
#      - "15.0"
#      - "15.0-ocabot-*"
      - "*"

jobs:
  unreleased-deps:
    runs-on: ubuntu-latest
    name: Detect unreleased dependencies
    steps:
      - uses: actions/checkout@v2
      - run: |
          for reqfile in requirements.txt test-requirements.txt ; do
              if [ -f ${reqfile} ] ; then
                  result=0
                  # reject non-comment lines that contain a / (i.e. URLs, relative paths)
                  grep "^[^#].*/" ${reqfile} || result=$?
                  if [ $result -eq 0 ] ; then
                      echo "Unreleased dependencies found in ${reqfile}."
                      exit 1
                  fi
              fi
          done
  test:
    runs-on: ubuntu-latest
    container: ${{ matrix.container }}
    name: ${{ matrix.name }}
    strategy:
      fail-fast: false
      matrix:
        include:
          - container: ghcr.io/oca/oca-ci/py3.8-odoo15.0:latest
            makepot: "true"
            name: test with Odoo
          - container: ghcr.io/oca/oca-ci/py3.8-ocb15.0:latest
            name: test with OCB
    services:
      postgres:
        image: postgres:9.6
        env:
          POSTGRES_USER: odoo
          POSTGRES_PASSWORD: odoo
          POSTGRES_DB: odoo
        ports:
          - 5432:5432
    steps:
      - uses: actions/checkout@v2
        with:
          persist-credentials: false
      - name: Install addons and dependencies
        run: oca_install_addons
      - name: Check licenses
        run: manifestoo -d . check-licenses
      - name: Check development status
        run: manifestoo -d . check-dev-status --default-dev-status=Beta
<<<<<<< HEAD
=======
      - name: Initialize test db
        run: oca_init_test_database
      - name: Run tests
        run: oca_run_tests
      - uses: codecov/codecov-action@v1
      - name: Update .pot files
        run: oca_export_and_push_pot https://x-access-token:${{ secrets.GIT_PUSH_TOKEN }}@github.com/${{ github.repository }}
        if: ${{ matrix.makepot == 'true' && github.event_name == 'push' && github.repository_owner == 'openg2p' }}
>>>>>>> 3cbd8d5d
<|MERGE_RESOLUTION|>--- conflicted
+++ resolved
@@ -60,8 +60,6 @@
         run: manifestoo -d . check-licenses
       - name: Check development status
         run: manifestoo -d . check-dev-status --default-dev-status=Beta
-<<<<<<< HEAD
-=======
       - name: Initialize test db
         run: oca_init_test_database
       - name: Run tests
@@ -70,4 +68,3 @@
       - name: Update .pot files
         run: oca_export_and_push_pot https://x-access-token:${{ secrets.GIT_PUSH_TOKEN }}@github.com/${{ github.repository }}
         if: ${{ matrix.makepot == 'true' && github.event_name == 'push' && github.repository_owner == 'openg2p' }}
->>>>>>> 3cbd8d5d
