{
    "name": "OpenG2P Registry MTS Connector",
    "category": "MTS",
<<<<<<< HEAD
    "version": "17.0.1.3.0",
=======
    "version": "17.0.1.4.0",
>>>>>>> baf5df85
    "author": "OpenG2P",
    "website": "https://openg2p.org",
    "license": "LGPL-3",
    "depends": ["mts_connector", "g2p_registry_base"],
    "data": [
        "data/cron.xml",
        "views/g2p_mts_connector.xml",
        "views/res_config_settings.xml",
    ],
    "assets": {},
    "demo": [],
    "images": [],
    "installable": True,
}<|MERGE_RESOLUTION|>--- conflicted
+++ resolved
@@ -1,11 +1,7 @@
 {
     "name": "OpenG2P Registry MTS Connector",
     "category": "MTS",
-<<<<<<< HEAD
-    "version": "17.0.1.3.0",
-=======
     "version": "17.0.1.4.0",
->>>>>>> baf5df85
     "author": "OpenG2P",
     "website": "https://openg2p.org",
     "license": "LGPL-3",
