# Part of OpenG2P Registry. See LICENSE file for full copyright and licensing details.
{
    "name": "G2P Registry: Individual",
    "category": "G2P",
    "version": "15.0.1.2.0",
    "sequence": 1,
    "author": "OpenG2P",
    "website": "https://openg2p.org",
    "license": "Other OSI approved licence",
    "development_status": "Alpha",
    "depends": ["base", "mail", "contacts", "g2p_registry_base"],
<<<<<<< HEAD
    "data": ["views/individuals_view.xml", "views/res_config_view.xml"],
=======
    "data": [
        "security/ir.model.access.csv",
        "views/individuals_view.xml",
        "views/gender_view.xml",
    ],
>>>>>>> 1f077102
    "assets": {},
    "demo": [],
    "images": [],
    "application": True,
    "installable": True,
    "auto_install": False,
}<|MERGE_RESOLUTION|>--- conflicted
+++ resolved
@@ -9,15 +9,11 @@
     "license": "Other OSI approved licence",
     "development_status": "Alpha",
     "depends": ["base", "mail", "contacts", "g2p_registry_base"],
-<<<<<<< HEAD
-    "data": ["views/individuals_view.xml", "views/res_config_view.xml"],
-=======
     "data": [
         "security/ir.model.access.csv",
         "views/individuals_view.xml",
         "views/gender_view.xml",
     ],
->>>>>>> 1f077102
     "assets": {},
     "demo": [],
     "images": [],
