<?xml version="1.0" encoding="UTF-8" ?>
<!--
   Part of OpenG2P Registry. See LICENSE file for full copyright and licensing details.
-->
<odoo>
    <record id="view_groups_list_tree" model="ir.ui.view">
        <field name="name">view_groups_list_tree</field>
        <field name="model">res.partner</field>
        <field name="priority">200</field>
        <field name="arch" type="xml">
            <tree decoration-danger="disabled != False" duplicate="0">
                <field name="name" />
                <field name="address" />
                <field name="phone" />
                <field
                    name="category_id"
                    widget="many2many_tags"
                    options="{'color_field': 'color', 'no_create_edit': True}"
                    string="Tags"
                />
                <field name="registration_date" />
                <field name="disabled" column_invisible="1" />
                <field name="company_id" groups="base.group_multi_company" />
            </tree>
        </field>
    </record>

    <record id="view_groups_form" model="ir.ui.view">
        <field name="name">view_groups_form</field>
        <field name="model">res.partner</field>
        <field name="priority">200</field>
        <field name="arch" type="xml">
            <form string="Group Registrant" duplicate="0">
                <sheet>
                    <div class="oe_button_box" name="button_box">
                        <button
                            type="action"
                            class="oe_stat_button"
                            icon="fa-ban"
                            name="%(g2p_registry_base.action_disable_registrant_wizard)d"
                            invisible="disabled"
                            title="Disable"
                        >
                            <div class="o_form_field o_stat_info">
                                <span class="o_stat_text">Disable</span>
                            </div>
                        </button>
                        <button
                            type="object"
                            class="oe_stat_button"
                            icon="fa-check"
                            name="enable_registrant"
                            invisible="not disabled"
                            title="Enable"
                        >
                            <div class="o_form_field o_stat_info">
                                <span class="o_stat_text">Enable</span>
                            </div>
                        </button>
                    </div>
                    <widget name="web_ribbon" title="Archived" bg_color="bg-danger" invisible="active" />
                    <widget
                        name="web_ribbon"
                        title="Disabled"
                        bg_color="bg-warning"
                        invisible="not disabled"
                    />
                    <field
                        name="image_1920"
                        widget="image"
                        class="oe_avatar"
                        options="{'preview_image': 'avatar_128'}"
                    />
                    <div class="oe_title mb24">
                        <h1>
                            <field
                                id="registrant"
                                name="name"
                                placeholder="Enter name of group..."
                                required="1"
                                readonly="disabled"
                            />
                        </h1>
                        <div class="o_row">
                            <label for="tags_ids" string="Tags: " />
                            <field
                                name="tags_ids"
                                widget="many2many_tags"
                                options="{'color_field': 'color', 'no_create_edit': True}"
                                placeholder="Tags..."
                                colspan="4"
                                string="Tags"
                                readonly="disabled"
                            />
                            <label for="company_id" string=" | Company: " groups="base.group_multi_company" />
                            <field
                                name="company_id"
                                groups="base.group_multi_company"
                                options="{'no_create': True}"
                                readonly="parent_id"
                                force_save="1"
                            />
                        </div>
                    </div>
                    <group colspan="4" col="4">
                        <field
                            name="registration_date"
                            attrs="{'readonly':['|', ('disabled','!=',False), ('registration_date', '!=', False)]}"
                        />
                        <label for="lang" attrs="{'invisible': [('active_lang_count', '&lt;=', 1)]}" />
                        <div class="o_row" attrs="{'invisible': [('active_lang_count', '&lt;=', 1)]}">
                            <field name="lang" readonly="disabled" />
                        </div>
<<<<<<< HEAD
                        <field name="is_partial_group" readonly="disabled" />
=======
                        <!-- <field name="is_partial_group" attrs="{'readonly':[('disabled','!=',False)]}" /> -->
>>>>>>> 2611f708
                        <field
                            name="kind"
                            colspan="2"
                            options="{'no_open':True, 'no_create_edit':True,'no_create':True}"
                            readonly="disabled"
                        />
                    </group>
                    <notebook>
                        <page string="IDs" name="ids">
                            <field name="reg_ids" readonly="disabled" nolabel="1">
                                <tree editable="top">
                                    <field
                                        name="id_type"
                                        options="{'no_open':True,'no_create_edit':True,'no_create':True}"
                                    />
                                    <field name="value" string="ID Number" />
                                    <field name="expiry_date" />
                                </tree>
                            </field>
                        </page>
                        <page string="Relationships" name="relationships">
                            <group colspan="4" col="4" string="Registrant is related to:">
                                <field name="related_1_ids" readonly="disabled" nolabel="1">
                                    <tree editable="top" decoration-danger="disabled != False">
                                        <button
                                            name="open_relationship1_form"
                                            type="object"
                                            icon="fa-external-link"
                                            class="btn-success"
                                            title="Click to open the relationship form"
                                        />
                                        <field
                                            name="source"
                                            domain="[('is_registrant','=',True),('id','!=',id)]"
                                            options="{'no_open':True, 'no_quick_create':True, 'no_create':True}"
                                            string="Registrant"
                                        />
                                        <field
                                            name="relation"
                                            options="{'no_open':True, 'no_quick_create':True, 'no_create':True}"
                                            string="Relation"
                                            required="1"
                                        />
                                        <field name="start_date" />
                                        <field name="end_date" />
                                        <field name="disabled" />
                                        <field name="disabled_by" readonly="1" />
                                    </tree>
                                </field>
                            </group>
                            <group colspan="4" col="4" string="Others Related to this Registrant:">
                                <field name="related_2_ids" readonly="disabled" nolabel="1">
                                    <tree editable="top" decoration-danger="disabled != False">
                                        <button
                                            name="open_relationship2_form"
                                            type="object"
                                            icon="fa-external-link"
                                            class="btn-success"
                                            title="Click to open the relationship form"
                                        />
                                        <field
                                            name="destination"
                                            domain="[('is_registrant','=',True),('id','!=',id)]"
                                            options="{'no_open':True, 'no_quick_create':True, 'no_create':True}"
                                            string="Registrant"
                                        />
                                        <field
                                            name="relation"
                                            options="{'no_open':True, 'no_quick_create':True, 'no_create':True}"
                                            string="Relation"
                                        />
                                        <field name="start_date" />
                                        <field name="end_date" />
                                        <field name="disabled" readonly="1" />
                                        <field name="disabled_by" readonly="1" />
                                    </tree>
                                </field>
                            </group>
                        </page>
                        <page name="basic_info" string="Contact Details">
                            <group colspan="4" col="4">
                                <group colspan="2">
                                    <span class="o_form_label o_td_label" name="address_name">
                                        <b>Address</b>
                                    </span>
                                    <div class="o_address_format">
                                        <field name="address" readonly="disabled" />
                                    </div>
                                </group>
                                <group colspan="2">
                                    <field
                                        name="phone_number_ids"
                                        readonly="disabled"
                                        context="{'reg_form':True}"
                                        nolabel="1"
                                        colspan="2"
                                    >
                                        <tree decoration-danger="disabled != False">
                                             <field
                                                name="phone_no"
                                                string="Phone Numbers"
                                                widget="phone"
                                                options="{'enable_sms': false}"
                                            />
                                            <field name="country_id" />
                                            <field name="disabled" column_invisible="1" />
                                        </tree>
                                    </field>
                                    <field
                                        name="email"
                                        widget="email"
                                        context="{'gravatar_image': True}"
                                        readonly="disabled"
                                    />
                                </group>
                            </group>
                        </page>
                        <page name="other" string="Other Information">
                            <group col="4" colspan="4">
                                <field name="create_date" />
                                <field name="create_uid" />
                                <field name="write_date" />
                                <field name="write_uid" />
                                <field name="disabled" readonly="1" />
                                <field name="disabled_by" readonly="1" />
                                <field name="disabled_reason" colspan="4" readonly="1" />
                            </group>
                        </page>
                    </notebook>
                    <field name="avatar_128" column_invisible="1" />
                    <field name="active" column_invisible="1" />
                    <field name="country_code" column_invisible="1" />
                    <field name="is_registrant" column_invisible="1" />
                    <field name="parent_id" column_invisible="1" />
                    <field name="is_group" column_invisible="1" />
                    <field name="phone" column_invisible="1" />
                    <field name="active_lang_count" column_invisible="1" />
                    <field name="user_ids" column_invisible="1" />
                </sheet>
                <div class="oe_chatter">
                    <field name="message_follower_ids" />
                    <field name="activity_ids" />
                    <field name="message_ids" />
                </div>
            </form>
        </field>
    </record>

    <record id="view_registry_groups_filter" model="ir.ui.view">
        <field name="name">view_registry_groups_filter</field>
        <field name="model">res.partner</field>
        <field name="arch" type="xml">
            <search string="Search Partner">
                <field
                    name="name"
                    filter_domain="['|', '|', ('display_name', 'ilike', self), ('ref', '=', self), ('email', 'ilike', self)]"
                />
                <field name="email" filter_domain="[('email', 'ilike', self)]" />
                <field
                    name="phone"
                    filter_domain="['|', ('phone', 'ilike', self), ('mobile', 'ilike', self)]"
                />
                <separator />
                <filter string="Archived" name="inactive" domain="[('active', '=', False)]" />
            </search>
        </field>
    </record>

    <record id="action_groups_list" model="ir.actions.act_window">
        <field name="name">Groups</field>
        <field name="type">ir.actions.act_window</field>
        <field name="res_model">res.partner</field>
        <field name="view_mode">tree,form</field>
        <field name="search_view_id" ref="view_registry_groups_filter" />
        <field
            name="context"
        >{'default_is_registrant':True,'default_is_group':True,'registrant_form':True}</field>
        <field name="domain">[('is_registrant', '=', True),('is_group','=',True)]</field>
        <field name="help" type="html">
            <p class="o_view_nocontent_smiling_face">
                Create a new group registrant!
            </p><p>
                Click the create button to enter the new registrant's information.
            </p>
        </field>
    </record>

    <record id="action_groups_list_tree_view" model="ir.actions.act_window.view">
        <field name="sequence" eval="1" />
        <field name="view_mode">tree</field>
        <field name="view_id" ref="view_groups_list_tree" />
        <field name="act_window_id" ref="action_groups_list" />
    </record>

    <record id="action_groups_form_view" model="ir.actions.act_window.view">
        <field name="sequence" eval="1" />
        <field name="view_mode">form</field>
        <field name="view_id" ref="view_groups_form" />
        <field name="act_window_id" ref="action_groups_list" />
    </record>

    <menuitem
        id="menu_groups_list"
        name="Groups"
        action="action_groups_list"
        parent="g2p_registry_base.g2p_main_menu_root"
        sequence="10"
        groups="g2p_registry_base.group_g2p_admin,g2p_registry_base.group_g2p_registrar"
    />

</odoo><|MERGE_RESOLUTION|>--- conflicted
+++ resolved
@@ -111,11 +111,7 @@
                         <div class="o_row" attrs="{'invisible': [('active_lang_count', '&lt;=', 1)]}">
                             <field name="lang" readonly="disabled" />
                         </div>
-<<<<<<< HEAD
-                        <field name="is_partial_group" readonly="disabled" />
-=======
                         <!-- <field name="is_partial_group" attrs="{'readonly':[('disabled','!=',False)]}" /> -->
->>>>>>> 2611f708
                         <field
                             name="kind"
                             colspan="2"
