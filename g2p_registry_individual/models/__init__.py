--- conflicted
+++ resolved
@@ -1,9 +1,3 @@
 # Part of OpenG2P Registry. See LICENSE file for full copyright and licensing details.
-<<<<<<< HEAD
-
 from . import individual
-from . import registry_config
-=======
-from . import individual
-from . import gender
->>>>>>> 1f077102
+from . import gender