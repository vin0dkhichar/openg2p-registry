# Part of OpenG2P Registry. See LICENSE file for full copyright and licensing details.
import logging

from odoo import api, fields, models

_logger = logging.getLogger(__name__)


class G2PRegistrant(models.Model):
    _inherit = "res.partner"

    # Custom Fields
    address = fields.Text("Address")
    disabled = fields.Datetime("Date Disabled")
    disabled_reason = fields.Text("Reason for disabling")
    disabled_by = fields.Many2one("res.users", "Disabled by")

    reg_ids = fields.One2many("g2p.reg.id", "partner_id", "Registrant IDs")
    is_registrant = fields.Boolean("Registrant")
    is_group = fields.Boolean("Group")

    name = fields.Char(index=True, translate=True)

    related_1_ids = fields.One2many(
        "g2p.reg.rel", "registrant2", "Related to registrant 1"
    )
    related_2_ids = fields.One2many(
        "g2p.reg.rel", "registrant1", "Related to registrant 2"
    )

    phone_number_ids = fields.One2many(
        "g2p.phone.number", "partner_id", "Phone Numbers"
    )

    registration_date = fields.Date("Registration Date")

    @api.onchange("phone_number_ids")
    def phone_number_ids_change(self):
        phone = ""
        if self.phone_number_ids:
            phone = ",".join(
                [
                    p
                    for p in self.phone_number_ids.filtered(
                        lambda rec: not rec.disabled
                    ).mapped("phone_no")
                ]
            )
        self.phone = phone

    def enable_registrant(self):
        for rec in self:
            if rec.disabled:
                rec.update(
                    {
                        "disabled": None,
                        "disabled_by": None,
                        "disabled_reason": None,
                    }
<<<<<<< HEAD
                )

    def _compute_count_and_set(self, field_name, kinds, indicators):
        """
        This method is used to compute the count then set it.
        :param field_name: The Field Name.
        :param kinds: The Kinds.
        :param indicators: The indicatorss.
        :return: The count then set it on the Field Name.
        """

        _logger.info("SQL DEBUG: _compute_count_and_set: total records:%s" % len(self))
        # Check if we need to use job_queue
        tot_rec = len(self)
        max_rec = (
            self.env["ir.config_parameter"]
            .sudo()
            .get_param("g2p_registry.max_registrants_count_job_queue")
        )
        try:
            max_rec = int(max_rec)
        except Exception:
            max_rec = 200
        if tot_rec <= max_rec:
            # Get groups only
            records = self.filtered(lambda a: a.is_group)
            query_result = None
            if records:
                # Generate the SQL query
                query_result = records.count_individuals(
                    kinds=kinds, indicators=indicators
                )
                _logger.info(
                    "SQL DEBUG: _compute_count_and_set: field:%s, results:%s"
                    % (field_name, query_result)
                )
                if query_result:
                    # Update the compute fields and affected records
                    query_result = ", ".join(map(str, query_result))
                    update_params = (field_name, query_result)
                    update_sql = (
                        """
                        UPDATE res_partner AS p
                            SET %s = r.members_cnt
                        FROM (VALUES
                            %s
                        ) AS r(id, members_cnt)
                        where r.id = p.id
                    """
                        % update_params
                    )
                    _logger.info(
                        "SQL DEBUG: _compute_count_and_set: update_sql:%s, update_params:%s"
                        % (update_sql, update_params)
                    )
                    self._cr.execute(update_sql, ())

        else:
            # Update compute fields in batch using job_queue
            batch_cnt = (
                self.env["ir.config_parameter"]
                .sudo()
                .get_param("g2p_registry.batch_registrants_count_job_queue")
            )
            try:
                batch_cnt = int(batch_cnt)
            except Exception:
                batch_cnt = 2000

            # Todo: Divide recordset (self) to batches by batch_cnt
            # Run using Job Queue
            self.with_delay()._update_compute_fields(
                self, field_name, kinds, indicators
            )

            # Send message to admins via odoobot
            message = _(
                "The processing of the calculated field: %(field)s with %(cnt)s records "
                + "was put on queue. You will be notified once the process is completed."
            ) % {"field": field_name, "cnt": tot_rec}
            self._send_message_admins(message)

    def _send_message_admins(self, message):
        """Adopt OdooBot Send a message to group g2p_registry_base.group_g2p_admin users

        :param user: 'res.users'  object
        :param message: str,  The message content
        """
        # Obtain the OdooBot ID
        odoobot_id = self.env["ir.model.data"]._xmlid_to_res_id("base.partner_root")

        # Obtain OdooBot Chat channels of g2p_registry_base.group_g2p_admin users
        admin_group_id = self.env["ir.model.data"]._xmlid_to_res_id(
            "g2p_registry_base.group_g2p_admin"
        )
        admin_group = (
            self.env["res.groups"].sudo().search([("id", "=", admin_group_id)])
        )
        channel_users = admin_group.mapped("users")

        for user in channel_users:
            channel = (
                self.env["mail.channel"]
                .sudo()
                .search(
                    [
                        ("channel_type", "=", "chat"),
                        ("channel_partner_ids", "in", [user.partner_id.id]),
                        ("channel_partner_ids", "in", [odoobot_id]),
                    ],
                    limit=1,
                )
            )

            #  If it does not exist, initialize the chat channel
            if not channel:
                user.odoobot_state = "not_initialized"
                channel = self.env["mail.channel"].with_user(user).init_odoobot()
            #  Send a message
            channel.sudo().message_post(
                body=message,
                author_id=odoobot_id,
                message_type="comment",
                subtype_xmlid="mail.mt_comment",
            )

    def _update_compute_fields(self, records, field_name, kinds, indicators):
        # Get groups only
        records = records.filtered(lambda a: a.is_group)

        query_result = None
        if records:
            # Generate the SQL query using Job Queue
            query_result = records.count_individuals(kinds=kinds, indicators=indicators)
            _logger.info(
                "SQL DEBUG: job_queue->_update_compute_fields: field:%s, results:%s"
                % (field_name, query_result)
            )
            if query_result:
                # Update the compute fields and affected records
                query_result = ", ".join(map(str, query_result))
                update_params = (field_name, query_result)
                update_sql = (
                    """
                    UPDATE res_partner AS p
                        SET %s = r.members_cnt
                    FROM (VALUES
                        %s
                    ) AS r(id, members_cnt)
                    where r.id = p.id
                """
                    % update_params
                )
                _logger.info(
                    "SQL DEBUG: job_queue->_update_compute_fields: update_sql:%s, update_params:%s"
                    % (update_sql, update_params)
                )
                self._cr.execute(update_sql, ())

                # for res in query_result:
                #    update_sql = (
                #        "UPDATE res_partner SET " + field_name + " = %s WHERE id=%s"
                #    )
                #    update_params = (res["members_cnt"], res["id"])
                #    self._cr.execute(update_sql, update_params)
                #    _logger.info(
                #        "SQL DEBUG: job_queue->_update_compute_fields: update_sql:%s, update_params:%s"
                #        % (update_sql, update_params)
                #    )

            # Send message to admins via odoobot
            message = _("All compute fields are updated.")
            self._send_message_admins(message)
=======
                )
>>>>>>> c7c83897
<|MERGE_RESOLUTION|>--- conflicted
+++ resolved
@@ -10,10 +10,10 @@
     _inherit = "res.partner"
 
     # Custom Fields
-    address = fields.Text("Address")
+    address = fields.Text()
     disabled = fields.Datetime("Date Disabled")
     disabled_reason = fields.Text("Reason for disabling")
-    disabled_by = fields.Many2one("res.users", "Disabled by")
+    disabled_by = fields.Many2one("res.users")
 
     reg_ids = fields.One2many("g2p.reg.id", "partner_id", "Registrant IDs")
     is_registrant = fields.Boolean("Registrant")
@@ -32,7 +32,7 @@
         "g2p.phone.number", "partner_id", "Phone Numbers"
     )
 
-    registration_date = fields.Date("Registration Date")
+    registration_date = fields.Date()
 
     @api.onchange("phone_number_ids")
     def phone_number_ids_change(self):
@@ -57,180 +57,4 @@
                         "disabled_by": None,
                         "disabled_reason": None,
                     }
-<<<<<<< HEAD
-                )
-
-    def _compute_count_and_set(self, field_name, kinds, indicators):
-        """
-        This method is used to compute the count then set it.
-        :param field_name: The Field Name.
-        :param kinds: The Kinds.
-        :param indicators: The indicatorss.
-        :return: The count then set it on the Field Name.
-        """
-
-        _logger.info("SQL DEBUG: _compute_count_and_set: total records:%s" % len(self))
-        # Check if we need to use job_queue
-        tot_rec = len(self)
-        max_rec = (
-            self.env["ir.config_parameter"]
-            .sudo()
-            .get_param("g2p_registry.max_registrants_count_job_queue")
-        )
-        try:
-            max_rec = int(max_rec)
-        except Exception:
-            max_rec = 200
-        if tot_rec <= max_rec:
-            # Get groups only
-            records = self.filtered(lambda a: a.is_group)
-            query_result = None
-            if records:
-                # Generate the SQL query
-                query_result = records.count_individuals(
-                    kinds=kinds, indicators=indicators
-                )
-                _logger.info(
-                    "SQL DEBUG: _compute_count_and_set: field:%s, results:%s"
-                    % (field_name, query_result)
-                )
-                if query_result:
-                    # Update the compute fields and affected records
-                    query_result = ", ".join(map(str, query_result))
-                    update_params = (field_name, query_result)
-                    update_sql = (
-                        """
-                        UPDATE res_partner AS p
-                            SET %s = r.members_cnt
-                        FROM (VALUES
-                            %s
-                        ) AS r(id, members_cnt)
-                        where r.id = p.id
-                    """
-                        % update_params
-                    )
-                    _logger.info(
-                        "SQL DEBUG: _compute_count_and_set: update_sql:%s, update_params:%s"
-                        % (update_sql, update_params)
-                    )
-                    self._cr.execute(update_sql, ())
-
-        else:
-            # Update compute fields in batch using job_queue
-            batch_cnt = (
-                self.env["ir.config_parameter"]
-                .sudo()
-                .get_param("g2p_registry.batch_registrants_count_job_queue")
-            )
-            try:
-                batch_cnt = int(batch_cnt)
-            except Exception:
-                batch_cnt = 2000
-
-            # Todo: Divide recordset (self) to batches by batch_cnt
-            # Run using Job Queue
-            self.with_delay()._update_compute_fields(
-                self, field_name, kinds, indicators
-            )
-
-            # Send message to admins via odoobot
-            message = _(
-                "The processing of the calculated field: %(field)s with %(cnt)s records "
-                + "was put on queue. You will be notified once the process is completed."
-            ) % {"field": field_name, "cnt": tot_rec}
-            self._send_message_admins(message)
-
-    def _send_message_admins(self, message):
-        """Adopt OdooBot Send a message to group g2p_registry_base.group_g2p_admin users
-
-        :param user: 'res.users'  object
-        :param message: str,  The message content
-        """
-        # Obtain the OdooBot ID
-        odoobot_id = self.env["ir.model.data"]._xmlid_to_res_id("base.partner_root")
-
-        # Obtain OdooBot Chat channels of g2p_registry_base.group_g2p_admin users
-        admin_group_id = self.env["ir.model.data"]._xmlid_to_res_id(
-            "g2p_registry_base.group_g2p_admin"
-        )
-        admin_group = (
-            self.env["res.groups"].sudo().search([("id", "=", admin_group_id)])
-        )
-        channel_users = admin_group.mapped("users")
-
-        for user in channel_users:
-            channel = (
-                self.env["mail.channel"]
-                .sudo()
-                .search(
-                    [
-                        ("channel_type", "=", "chat"),
-                        ("channel_partner_ids", "in", [user.partner_id.id]),
-                        ("channel_partner_ids", "in", [odoobot_id]),
-                    ],
-                    limit=1,
-                )
-            )
-
-            #  If it does not exist, initialize the chat channel
-            if not channel:
-                user.odoobot_state = "not_initialized"
-                channel = self.env["mail.channel"].with_user(user).init_odoobot()
-            #  Send a message
-            channel.sudo().message_post(
-                body=message,
-                author_id=odoobot_id,
-                message_type="comment",
-                subtype_xmlid="mail.mt_comment",
-            )
-
-    def _update_compute_fields(self, records, field_name, kinds, indicators):
-        # Get groups only
-        records = records.filtered(lambda a: a.is_group)
-
-        query_result = None
-        if records:
-            # Generate the SQL query using Job Queue
-            query_result = records.count_individuals(kinds=kinds, indicators=indicators)
-            _logger.info(
-                "SQL DEBUG: job_queue->_update_compute_fields: field:%s, results:%s"
-                % (field_name, query_result)
-            )
-            if query_result:
-                # Update the compute fields and affected records
-                query_result = ", ".join(map(str, query_result))
-                update_params = (field_name, query_result)
-                update_sql = (
-                    """
-                    UPDATE res_partner AS p
-                        SET %s = r.members_cnt
-                    FROM (VALUES
-                        %s
-                    ) AS r(id, members_cnt)
-                    where r.id = p.id
-                """
-                    % update_params
-                )
-                _logger.info(
-                    "SQL DEBUG: job_queue->_update_compute_fields: update_sql:%s, update_params:%s"
-                    % (update_sql, update_params)
-                )
-                self._cr.execute(update_sql, ())
-
-                # for res in query_result:
-                #    update_sql = (
-                #        "UPDATE res_partner SET " + field_name + " = %s WHERE id=%s"
-                #    )
-                #    update_params = (res["members_cnt"], res["id"])
-                #    self._cr.execute(update_sql, update_params)
-                #    _logger.info(
-                #        "SQL DEBUG: job_queue->_update_compute_fields: update_sql:%s, update_params:%s"
-                #        % (update_sql, update_params)
-                #    )
-
-            # Send message to admins via odoobot
-            message = _("All compute fields are updated.")
-            self._send_message_admins(message)
-=======
-                )
->>>>>>> c7c83897
+                )