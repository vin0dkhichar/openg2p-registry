--- conflicted
+++ resolved
@@ -24,11 +24,7 @@
     birthdate_not_exact = fields.Boolean("Approximate Birthdate")
     birthdate = fields.Date("Date of Birth")
     age = fields.Char(compute="_compute_calc_age", size=50, readonly=True)
-<<<<<<< HEAD
-    gender = fields.Selection(selection="get_gender_selection")
-=======
     gender = fields.Selection(selection=_get_dynamic_selection)
->>>>>>> 1f077102
 
     @api.onchange("is_group", "family_name", "given_name", "addl_name")
     def name_change(self):
