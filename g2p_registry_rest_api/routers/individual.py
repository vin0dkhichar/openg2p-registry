import logging
from typing import Annotated

from fastapi import APIRouter, Depends

from odoo.api import Environment

from odoo.addons.fastapi.dependencies import authenticated_partner_env

from ..exceptions.base_exception import G2PApiValidationError
from ..exceptions.error_codes import G2PErrorCodes
from ..schemas.individual import (
    IndividualInfoRequest,
    IndividualInfoResponse,
    UpdateIndividualInfoRequest,
    UpdateIndividualInfoResponse,
)

_logger = logging.getLogger(__name__)

individual_router = APIRouter(tags=["individual"])


@individual_router.get("/individual/{_id}", responses={200: {"model": IndividualInfoResponse}})
async def get_individual(_id, env: Annotated[Environment, Depends(authenticated_partner_env)]):
    """
    Get partner's information by ID
    """
    partner = _get_individual(env, _id)
    if partner:
        return IndividualInfoResponse.model_validate(partner)
    else:
        raise G2PApiValidationError(
            error_message="Record is not present in the database.",
            error_code=G2PErrorCodes.G2P_REQ_010.get_error_code(),
        )


@individual_router.get(
    "/individual",
    responses={200: {"model": list[IndividualInfoResponse]}},
)
def search_individuals(
    env: Annotated[Environment, Depends(authenticated_partner_env)],
    _id: int | None = None,
    name: str | None = None,
) -> list[IndividualInfoResponse]:
    """
    Search for individuals by ID or name
    """

    domain = [("is_registrant", "=", True), ("is_group", "=", False)]

    if _id:
        domain.append(("id", "=", _id))
    if name:
        domain.append(("name", "like", name))

    partners = env["res.partner"].sudo().search(domain)
    if not partners:
        error_message = "The specified criteria did not match any records."
        raise G2PApiValidationError(
            error_message=error_message,
            error_code=G2PErrorCodes.G2P_REQ_010.get_error_code(),
        )

    return [IndividualInfoResponse.model_validate(partner) for partner in partners]


@individual_router.post(
    "/individual",
    responses={200: {"model": IndividualInfoResponse}},
)
def create_individual(
    request: IndividualInfoRequest, env: Annotated[Environment, Depends(authenticated_partner_env)]
) -> IndividualInfoResponse:
    """
    Create a new individual
    """
    # Create the individual Object
    indv_rec = env["process_individual.rest.mixin"]._process_individual(request)

    _logger.info("Individual Api: Creating Individual Record")
    indv_id = env["res.partner"].sudo().create(indv_rec)

    partner = _get_individual(env, indv_id.id)

    return IndividualInfoResponse.model_validate(partner)


@individual_router.get(
    "/get_individual_ids",
    responses={200: {"model": list[str]}},
)
async def get_individual_ids(
    env: Annotated[Environment, Depends(authenticated_partner_env)],
    include_id_type: str | None = "",
    exclude_id_type: str | None = "",
):
    """
    Get the IDs of an individual
    """

    if not include_id_type:
        raise G2PApiValidationError(
            error_message="Record is not present in the database.",
            error_code=G2PErrorCodes.G2P_REQ_010.get_error_code(),
        )
    try:
        domain = [("is_registrant", "=", True), ("is_group", "=", False), ("active", "=", True)]
        if include_id_type:
            domain.extend([("reg_ids.id_type", "=", include_id_type), ("reg_ids.status", "=", "valid")])

        registrant_rec = env["res.partner"].sudo().search(domain)

        all_ids = set()

        for partner in registrant_rec:
            has_exclude_id_type = any(reg_id.id_type.name == exclude_id_type for reg_id in partner.reg_ids)
            if has_exclude_id_type:
                continue
            for reg_id in partner.reg_ids:
                if reg_id.id_type.name == include_id_type:
                    all_ids.add(reg_id.value)

        return list(all_ids)

    except Exception as e:
        _logger.exception("Error while getting IDs")
        raise G2PApiValidationError(
            error_message="An error occurred while getting IDs.",
            error_code=G2PErrorCodes.G2P_REQ_010.get_error_code(),
        ) from e


@individual_router.put("/update_individual", responses={200: {"model": UpdateIndividualInfoResponse}})
async def update_individual(
    requests: list[UpdateIndividualInfoRequest],
    env: Annotated[Environment, Depends(authenticated_partner_env)],
    id_type: str | None = "",
) -> list[UpdateIndividualInfoResponse]:
    """
    Update an individual
    """
    results = []

    for request in requests:
        try:
<<<<<<< HEAD
            _logger.info(f"Request data: {request}")
=======
            _logger.debug(f"Request data: {request}")
>>>>>>> 1c06b9c0
            _id = request.updateId
            if _id and id_type:
                partner_rec = (
                    env["res.partner"]
                    .sudo()
                    .search(
                        [
                            ("reg_ids.value", "=", _id),
                            ("reg_ids.id_type", "=", id_type),
                            ("active", "=", True),
                        ],
                        limit=1,
                    )
                )
                if not partner_rec:
                    raise G2PApiValidationError(
                        error_message=f"Individual with the given ID {_id} not found.",
                        error_code=G2PErrorCodes.G2P_REQ_010.get_error_code(),
                    )

                # Update the individual
                indv_rec = env["process_individual.rest.mixin"]._process_individual(request)

<<<<<<< HEAD
                for reg_id in indv_rec["reg_ids"]:
                    id_type_id = reg_id[2].get("id_type")
                    value = reg_id[2].get("value")

                    id_rec = (
                        env["g2p.reg.id"]
                        .sudo()
                        .search(
                            [
                                ("value", "=", value),
                                ("id_type", "=", id_type_id),
                            ],
                            limit=1,
                        )
=======
                for i in range(len(indv_rec.get("reg_ids", []) or [])):
                    reg_id = indv_rec["reg_ids"][i]
                    id_type_id = reg_id[2].get("id_type")

                    id_rec = partner_rec.reg_ids.filtered(
                        lambda x, id_type_id=id_type_id: x.id_type.id == id_type_id
>>>>>>> 1c06b9c0
                    )

                    if id_rec:
<<<<<<< HEAD
                        id_rec.unlink()
=======
                        indv_rec["reg_ids"][i] = (1, id_rec.id, reg_id[2])
>>>>>>> 1c06b9c0

                partner_rec.write(indv_rec)
                results.append(UpdateIndividualInfoResponse.model_validate(partner_rec))
            else:
                _logger.error("ID & ID type is required for update individual")
                raise G2PApiValidationError(
                    error_message="ID is required for update individual",
                    error_code=G2PErrorCodes.G2P_REQ_010.get_error_code(),
                )

        except Exception as e:
            _logger.exception("Error occurred while updating the partner with ID")
            raise G2PApiValidationError(
                error_message=str(e),
                error_code=G2PErrorCodes.G2P_REQ_010.get_error_code(),
            ) from e

    return results


def _get_individual(env: Environment, _id: int):
    return (
        env["res.partner"]
        .sudo()
        .search([("id", "=", _id), ("is_registrant", "=", True), ("is_group", "=", False)])
    )<|MERGE_RESOLUTION|>--- conflicted
+++ resolved
@@ -146,11 +146,7 @@
 
     for request in requests:
         try:
-<<<<<<< HEAD
-            _logger.info(f"Request data: {request}")
-=======
             _logger.debug(f"Request data: {request}")
->>>>>>> 1c06b9c0
             _id = request.updateId
             if _id and id_type:
                 partner_rec = (
@@ -174,37 +170,16 @@
                 # Update the individual
                 indv_rec = env["process_individual.rest.mixin"]._process_individual(request)
 
-<<<<<<< HEAD
-                for reg_id in indv_rec["reg_ids"]:
-                    id_type_id = reg_id[2].get("id_type")
-                    value = reg_id[2].get("value")
-
-                    id_rec = (
-                        env["g2p.reg.id"]
-                        .sudo()
-                        .search(
-                            [
-                                ("value", "=", value),
-                                ("id_type", "=", id_type_id),
-                            ],
-                            limit=1,
-                        )
-=======
                 for i in range(len(indv_rec.get("reg_ids", []) or [])):
                     reg_id = indv_rec["reg_ids"][i]
                     id_type_id = reg_id[2].get("id_type")
 
                     id_rec = partner_rec.reg_ids.filtered(
                         lambda x, id_type_id=id_type_id: x.id_type.id == id_type_id
->>>>>>> 1c06b9c0
                     )
 
                     if id_rec:
-<<<<<<< HEAD
-                        id_rec.unlink()
-=======
                         indv_rec["reg_ids"][i] = (1, id_rec.id, reg_id[2])
->>>>>>> 1c06b9c0
 
                 partner_rec.write(indv_rec)
                 results.append(UpdateIndividualInfoResponse.model_validate(partner_rec))
