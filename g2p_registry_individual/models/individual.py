# Part of OpenG2P Registry. See LICENSE file for full copyright and licensing details.
import logging
from datetime import date, datetime

from dateutil.relativedelta import relativedelta

<<<<<<< HEAD
from odoo import api, fields, models
=======
from odoo import _, api, fields, models
>>>>>>> 0136d5c3
from odoo.exceptions import ValidationError

_logger = logging.getLogger(__name__)


class G2PIndividual(models.Model):
    _inherit = "res.partner"

    def _get_dynamic_selection(self):
        options = self.env["gender.type"].search([])
        return [(option.value, option.code) for option in options]

    family_name = fields.Char(translate=False)
    given_name = fields.Char(translate=False)
    addl_name = fields.Char("Additional Name", translate=False)
    birth_place = fields.Char()
    birthdate_not_exact = fields.Boolean("Approximate Birthdate")
    birthdate = fields.Date("Date of Birth")
    age = fields.Char(compute="_compute_calc_age", size=50, readonly=True)
    gender = fields.Selection(selection=_get_dynamic_selection)

    @api.onchange("is_group", "family_name", "given_name", "addl_name")
    def name_change(self):
        vals = {}
        if not self.is_group:
            name = ""
            if self.family_name:
                name += self.family_name + ", "
            if self.given_name:
                name += self.given_name + " "
            if self.addl_name:
                name += self.addl_name + " "
            vals.update({"name": name.upper()})
            self.update(vals)

    @api.depends("birthdate")
    def _compute_calc_age(self):
        for line in self:
            line.age = self.compute_age_from_dates(line.birthdate)

    def compute_age_from_dates(self, partner_dob):
        now = datetime.strptime(str(fields.Datetime.now())[:10], "%Y-%m-%d")
        if partner_dob:
            dob = partner_dob
            delta = relativedelta(now, dob)
            # years_months_days = str(delta.years) +"y "+ str(delta.months) +"m "+ str(delta.days)+"d"
            years_months_days = str(delta.years)
        else:
            years_months_days = "No Birthdate!"
        return years_months_days

<<<<<<< HEAD
    @api.constrains("birthdate")
    def _check_birthdate(self):
        for record in self:
            if record.birthdate and record.birthdate > date.today():
                error_message = "Birth date must be on or before the current date."
                raise ValidationError(error_message)
=======
    @api.onchange("birthdate")
    def _birthdate_onchange(self):
        """
        This function are used to raise a validation error in case the
        birthdate date is being set greater than the date today
        """
        for rec in self:
            if rec.birthdate and rec.birthdate > fields.date.today():
                raise ValidationError(
                    _("You can't select a date of birth greater than today")
                )
>>>>>>> 0136d5c3
<|MERGE_RESOLUTION|>--- conflicted
+++ resolved
@@ -4,11 +4,7 @@
 
 from dateutil.relativedelta import relativedelta
 
-<<<<<<< HEAD
-from odoo import api, fields, models
-=======
 from odoo import _, api, fields, models
->>>>>>> 0136d5c3
 from odoo.exceptions import ValidationError
 
 _logger = logging.getLogger(__name__)
@@ -60,14 +56,6 @@
             years_months_days = "No Birthdate!"
         return years_months_days
 
-<<<<<<< HEAD
-    @api.constrains("birthdate")
-    def _check_birthdate(self):
-        for record in self:
-            if record.birthdate and record.birthdate > date.today():
-                error_message = "Birth date must be on or before the current date."
-                raise ValidationError(error_message)
-=======
     @api.onchange("birthdate")
     def _birthdate_onchange(self):
         """
@@ -78,5 +66,4 @@
             if rec.birthdate and rec.birthdate > fields.date.today():
                 raise ValidationError(
                     _("You can't select a date of birth greater than today")
-                )
->>>>>>> 0136d5c3
+                )